--- conflicted
+++ resolved
@@ -55,11 +55,6 @@
 
     return out
 
-<<<<<<< HEAD
-
-class CouplingLayer(object):
-    def __init__(self, parity, name, translation_fn, scale_fn):
-=======
 class CouplingBijector(ConditionalBijector):
     """TODO"""
 
@@ -87,7 +82,6 @@
         self._name = name
         self._validate_args = validate_args
 
->>>>>>> bf92965f
         self.parity = parity
         self.translation_fn = translation_fn
         self.scale_fn = scale_fn
@@ -147,21 +141,8 @@
 
         mask = self.get_mask(x, dtype=x.dtype)
 
-<<<<<<< HEAD
-            if self.parity == "odd":
-                outputs = tf.stack(
-                    (inputs[:, 0] * exp_scale[:, 1] + translation[:, 1],
-                     inputs[:, 1], ),
-                    axis=1)
-            else:
-                outputs = tf.stack(
-                    (inputs[:, 0],
-                     inputs[:, 1] * exp_scale[:, 0] + translation[:, 0], ),
-                    axis=1)
-=======
         # masked half of the x
         masked_x = x * mask
->>>>>>> bf92965f
 
         # TODO: scale and translation could be merged into a single network
         with tf.variable_scope("{name}/scale".format(name=self.name),
@@ -220,21 +201,6 @@
         log_det_jacobian = -tf.reduce_sum(
             scale, axis=tuple(range(1, len(y.shape))))
 
-<<<<<<< HEAD
-            if self.parity == "odd":
-                outputs = tf.stack(
-                    ((inputs[:, 0] - translation[:, 1]) * tf.exp(-scale[:, 1]),
-                     inputs[:, 1], ),
-                    axis=1)
-            else:
-                outputs = tf.stack(
-                    (inputs[:, 0], (inputs[:, 1] - translation[:, 0]) *
-                     tf.exp(-scale[:, 0]), ),
-                    axis=1)
-
-            log_det_jacobian = tf.reduce_sum(
-                -scale, axis=tuple(range(1, len(shape))))
-=======
         return log_det_jacobian
 
     def _maybe_assert_valid_x(self, x):
@@ -242,7 +208,6 @@
         if not self.validate_args:
             return x
         raise NotImplementedError("_maybe_assert_valid_x")
->>>>>>> bf92965f
 
     def _maybe_assert_valid_y(self, y):
         """TODO"""
@@ -257,7 +222,6 @@
     "scale_hidden_sizes": (25, ),
     "scale_regularization": 5e2
 }
-
 
 class RealNVPBijector(ConditionalBijector):
     """TODO"""
@@ -288,8 +252,9 @@
 
         self.build()
 
-        super().__init__(
-            event_ndims=event_ndims, validate_args=validate_args, name=name)
+        super().__init__(event_ndims=event_ndims,
+                         validate_args=validate_args,
+                         name=name)
 
     # TODO: Properties
 
@@ -302,8 +267,7 @@
             return feedforward_net(
                 tf.concat((inputs, observations), axis=1),
                 # TODO: should allow multi_dimensional inputs/outputs
-                layer_sizes=(*translation_hidden_sizes,
-                             inputs.shape.as_list()[-1]))
+                layer_sizes=(*translation_hidden_sizes, inputs.shape.as_list()[-1]))
 
         def scale_wrapper(inputs, observations):
             return feedforward_net(
@@ -339,18 +303,11 @@
 
         out = x
         for layer in self.layers:
-<<<<<<< HEAD
-            out, log_det_jacobian = layer.forward_and_jacobian(
-                out, observations)
-            assert (sum_log_det_jacobians.shape.as_list() ==
-                    log_det_jacobian.shape.as_list())
-=======
             log_det_jacobian = layer.forward_log_det_jacobian(
                 out, **condition_kwargs)
             out = layer.forward(out, **condition_kwargs)
             assert (sum_log_det_jacobians.shape.as_list()
                     == log_det_jacobian.shape.as_list())
->>>>>>> bf92965f
 
             sum_log_det_jacobians += log_det_jacobian
 
@@ -373,18 +330,11 @@
 
         out = y
         for layer in reversed(self.layers):
-<<<<<<< HEAD
-            out, log_det_jacobian = layer.backward_and_jacobian(
-                out, observations)
-            assert (sum_log_det_jacobians.shape.as_list() ==
-                    log_det_jacobian.shape.as_list())
-=======
             log_det_jacobian = layer.inverse_log_det_jacobian(
                 out, **condition_kwargs)
             out = layer.inverse(out, **condition_kwargs)
             assert (sum_log_det_jacobians.shape.as_list()
                     == log_det_jacobian.shape.as_list())
->>>>>>> bf92965f
 
             sum_log_det_jacobians += log_det_jacobian
 
